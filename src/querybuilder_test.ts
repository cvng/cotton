import { QueryBuilder } from "./querybuilder.ts";
import { assertEquals, assertThrows } from "../testdeps.ts";
import { DateUtils } from "./utils/date.ts";

Deno.test("QueryBuilder: basic query", () => {
  const query = new QueryBuilder("users")
    .where("email", "=", "a@b.com")
    .toSQL();
  assertEquals(query, "SELECT * FROM users WHERE email = 'a@b.com';");
});

Deno.test("QueryBuilder: basic query with default operation", () => {
  const query = new QueryBuilder("users")
    .where("email", "a@b.com")
    .toSQL();
  assertEquals(query, "SELECT * FROM users WHERE email = 'a@b.com';");
});

Deno.test("QueryBuilder: query with number value", () => {
  const query = new QueryBuilder("users")
    .where("age", "=", 13)
    .toSQL();
  assertEquals(query, "SELECT * FROM users WHERE age = 13;");
});

Deno.test("QueryBuilder: query with boolean true value", () => {
  const query = new QueryBuilder("users")
    .where("age", "=", true)
    .toSQL();
  assertEquals(query, "SELECT * FROM users WHERE age = 1;");
});

Deno.test("QueryBuilder: query with boolean true value", () => {
  const query = new QueryBuilder("users")
    .where("age", "=", false)
    .toSQL();
  assertEquals(query, "SELECT * FROM users WHERE age = 0;");
});

Deno.test("QueryBuilder: query with date value", () => {
  const date = new Date("14 January, 2004");
  const dateString = DateUtils.formatDate(date);

  const query = new QueryBuilder("users")
    .where("email", "a@b.com")
    .where("created_at", date)
    .toSQL();

  assertEquals(
    query,
    `SELECT * FROM users WHERE email = 'a@b.com' AND created_at = '${dateString}';`,
  );
});

Deno.test("QueryBuilder: multiple where query", () => {
  const query = new QueryBuilder("users")
    .where("email", "=", "a@b.com")
    .where("name", "=", "john")
    .toSQL();
  assertEquals(
    query,
    "SELECT * FROM users WHERE email = 'a@b.com' AND name = 'john';",
  );
});

Deno.test("QueryBuilder: where not query", () => {
  const query = new QueryBuilder("users")
    .notWhere("email", "=", "a@b.com")
    .toSQL();
  assertEquals(
    query,
    "SELECT * FROM users WHERE NOT email = 'a@b.com';",
  );
});

Deno.test("QueryBuilder: multiple where not query", () => {
  const query = new QueryBuilder("users")
    .notWhere("email", "=", "a@b.com")
    .notWhere("name", "=", "John")
    .toSQL();
  assertEquals(
    query,
    "SELECT * FROM users WHERE NOT email = 'a@b.com' AND NOT name = 'John';",
  );
});

Deno.test("QueryBuilder: where and where not query", () => {
  const query = new QueryBuilder("users")
    .where("email", "=", "a@b.com")
    .notWhere("name", "=", "John")
    .toSQL();
  assertEquals(
    query,
    "SELECT * FROM users WHERE email = 'a@b.com' AND NOT name = 'John';",
  );
});

Deno.test("QueryBuilder: where ... or query", () => {
  const query = new QueryBuilder("users")
    .where("email", "=", "a@b.com")
    .orWhere("name", "=", "John")
    .toSQL();
  assertEquals(
    query,
    "SELECT * FROM users WHERE email = 'a@b.com' OR name = 'John';",
  );
});

Deno.test("QueryBuilder: multiple where ... or query", () => {
  const query = new QueryBuilder("users")
    .where("email", "=", "a@b.com")
    .orWhere("name", "=", "John")
    .orWhere("age", ">", 16)
    .toSQL();
  assertEquals(
    query,
    "SELECT * FROM users WHERE email = 'a@b.com' OR name = 'John' OR age > 16;",
  );
});

Deno.test("QueryBuilder: should validate where operation", () => {
  assertThrows(
    () => {
      new QueryBuilder("users").where(
        "email",
        "invalid operation" as any,
        "a@b.com",
      );
    },
    Error,
    "Invalid operation!",
  );
});

Deno.test("QueryBuilder: limit query", () => {
  const query = new QueryBuilder("users").limit(5).toSQL();
  assertEquals(query, "SELECT * FROM users LIMIT 5;");
});

Deno.test("QueryBuilder: limit query with offset", () => {
  const query = new QueryBuilder("users").limit(5).offset(5).toSQL();
  assertEquals(query, "SELECT * FROM users LIMIT 5 OFFSET 5;");
});

Deno.test("QueryBuilder: limit query with where", () => {
  const query = new QueryBuilder("users")
    .where("email", "=", "a@b.com")
    .limit(5)
    .toSQL();
  assertEquals(query, "SELECT * FROM users WHERE email = 'a@b.com' LIMIT 5;");
});

Deno.test("QueryBuilder: select a column", () => {
  const query = new QueryBuilder("users").select("email").toSQL();
  assertEquals(query, "SELECT (email) FROM users;");
});

Deno.test("QueryBuilder: select multiple columns", () => {
  const query = new QueryBuilder("users").select("email", "password").toSQL();
  assertEquals(query, "SELECT (email, password) FROM users;");
});

Deno.test("QueryBuilder: orderBy default to ASC", () => {
  const query = new QueryBuilder("users").orderBy("created_at").toSQL();
  assertEquals(query, "SELECT * FROM users ORDER BY created_at ASC;");
});

Deno.test("QueryBuilder: single orderBy", () => {
  const query = new QueryBuilder("users").orderBy("created_at", "ASC").toSQL();
  assertEquals(query, "SELECT * FROM users ORDER BY created_at ASC;");
});

Deno.test("QueryBuilder: multiple orderBy", () => {
  const query = new QueryBuilder("users")
    .orderBy("created_at", "ASC")
    .orderBy("name", "DESC")
    .toSQL();

  assertEquals(
    query,
    "SELECT * FROM users ORDER BY created_at ASC, name DESC;",
  );
});

Deno.test("QueryBuilder: basic delete query", () => {
  const query = new QueryBuilder("users")
    .where("email", "=", "a@b.com")
    .delete()
    .toSQL();
  assertEquals(query, "DELETE FROM users WHERE email = 'a@b.com';");
});

Deno.test("QueryBuilder: basic update query", () => {
  const query = new QueryBuilder("users")
    .where("email", "=", "a@b.com")
    .update({ name: "John" })
    .toSQL();
  assertEquals(
    query,
    "UPDATE users SET name = 'John' WHERE email = 'a@b.com';",
  );
});

Deno.test("QueryBuilder: update query with number value", () => {
  const query = new QueryBuilder("users")
    .where("email", "=", "a@b.com")
    .update({ name: "John", age: 16 })
    .toSQL();
  assertEquals(
    query,
    "UPDATE users SET name = 'John', age = 16 WHERE email = 'a@b.com';",
  );
});

Deno.test("QueryBuilder: update query with boolean false value", () => {
  const query = new QueryBuilder("users")
    .where("email", "=", "a@b.com")
    .update({ name: "John", is_active: false })
    .toSQL();
  assertEquals(
    query,
    "UPDATE users SET name = 'John', is_active = 0 WHERE email = 'a@b.com';",
  );
});

Deno.test("QueryBuilder: update query with boolean true value", () => {
  const query = new QueryBuilder("users")
    .where("email", "=", "a@b.com")
    .update({ name: "John", is_active: true })
    .toSQL();
  assertEquals(
    query,
    "UPDATE users SET name = 'John', is_active = 1 WHERE email = 'a@b.com';",
  );
});

Deno.test("QueryBuilder: update query with date value", () => {
  const date = new Date("14 January, 2004");
  const dateString = DateUtils.formatDate(date);

  const query = new QueryBuilder("users")
    .where("email", "=", "a@b.com")
    .update({ name: "John", created_at: date })
    .toSQL();
  assertEquals(
    query,
    `UPDATE users SET name = 'John', created_at = '${dateString}' WHERE email = 'a@b.com';`,
  );
});

Deno.test("QueryBuilder: basic insert", () => {
  const query = new QueryBuilder("users")
    .insert({ email: "a@b.com", password: "12345" })
    .toSQL();

  assertEquals(
    query,
    "INSERT INTO users (email, password) VALUES ('a@b.com', '12345');",
  );
});

Deno.test("QueryBuilder: basic insert with number value", () => {
  const query = new QueryBuilder("users")
    .insert({ email: "a@b.com", age: 16 })
    .toSQL();

  assertEquals(
    query,
    "INSERT INTO users (email, age) VALUES ('a@b.com', 16);",
  );
});

Deno.test("QueryBuilder: basic insert with boolean true value", () => {
  const query = new QueryBuilder("users")
    .insert({ email: "a@b.com", is_active: true })
    .toSQL();

  assertEquals(
    query,
    "INSERT INTO users (email, is_active) VALUES ('a@b.com', 1);",
  );
});

Deno.test("QueryBuilder: basic insert with boolean false value", () => {
  const query = new QueryBuilder("users")
    .insert({ email: "a@b.com", is_active: false })
    .toSQL();

  assertEquals(
    query,
    "INSERT INTO users (email, is_active) VALUES ('a@b.com', 0);",
  );
});

Deno.test("QueryBuilder: basic insert with date value", () => {
  const date = new Date("14 January, 2004");
  const dateString = DateUtils.formatDate(date);

  const query = new QueryBuilder("users")
    .insert({ email: "a@b.com", created_at: date })
    .toSQL();

  assertEquals(
    query,
    `INSERT INTO users (email, created_at) VALUES ('a@b.com', '${dateString}');`,
  );
});

Deno.test("QueryBuilder: basic insert with returning", () => {
  const query = new QueryBuilder("users")
    .insert({ email: "a@b.com" })
    .returning("*")
    .toSQL();

  assertEquals(
    query,
    `INSERT INTO users (email) VALUES ('a@b.com') RETURNING *;`,
  );
});

Deno.test("QueryBuilder: basic insert with returning multiple columns", () => {
  const query = new QueryBuilder("users")
    .insert({ email: "a@b.com" })
    .returning("id", "email")
    .toSQL();

  assertEquals(
    query,
    `INSERT INTO users (email) VALUES ('a@b.com') RETURNING id, email;`,
  );
});

<<<<<<< HEAD
Deno.test("QueryBuilder: throw an error if the `insert` method gets called without any values", () => {
  assertThrows(
    () => {
      const query: any = new QueryBuilder("users");
      query.insert().toSQL();
    },
    Error,
    "Cannot perform insert query without values!",
  );
});

Deno.test("QueryBuilder: throw an error if the `update` method gets called without any values", () => {
  assertThrows(
    () => {
      const query: any = new QueryBuilder("users");
      query.update().toSQL();
    },
    Error,
    "Cannot perform update query without values!",
=======
Deno.test("QueryBuilder: basic replace", () => {
  const query = new QueryBuilder("users")
    .replace({ email: "a@b.com", password: "12345" })
    .toSQL();

  assertEquals(
    query,
    "REPLACE INTO users (email, password) VALUES ('a@b.com', '12345');",
  );
});

Deno.test("QueryBuilder: basic replace with number value", () => {
  const query = new QueryBuilder("users")
    .replace({ email: "a@b.com", age: 16 })
    .toSQL();

  assertEquals(
    query,
    "REPLACE INTO users (email, age) VALUES ('a@b.com', 16);",
  );
});

Deno.test("QueryBuilder: basic replace with boolean true value", () => {
  const query = new QueryBuilder("users")
    .replace({ email: "a@b.com", is_active: true })
    .toSQL();

  assertEquals(
    query,
    "REPLACE INTO users (email, is_active) VALUES ('a@b.com', 1);",
  );
});

Deno.test("QueryBuilder: basic replace with boolean false value", () => {
  const query = new QueryBuilder("users")
    .replace({ email: "a@b.com", is_active: false })
    .toSQL();

  assertEquals(
    query,
    "REPLACE INTO users (email, is_active) VALUES ('a@b.com', 0);",
  );
});

Deno.test("QueryBuilder: basic replace with date value", () => {
  const date = new Date("14 January, 2004");
  const dateString = DateUtils.formatDate(date);

  const query = new QueryBuilder("users")
    .replace({ email: "a@b.com", created_at: date })
    .toSQL();

  assertEquals(
    query,
    `REPLACE INTO users (email, created_at) VALUES ('a@b.com', '${dateString}');`,
  );
});

Deno.test("QueryBuilder: basic replace with returning", () => {
  const query = new QueryBuilder("users")
    .replace({ email: "a@b.com" })
    .returning("*")
    .toSQL();

  assertEquals(
    query,
    `REPLACE INTO users (email) VALUES ('a@b.com') RETURNING *;`,
  );
});

Deno.test("QueryBuilder: basic replace with returning multiple columns", () => {
  const query = new QueryBuilder("users")
    .replace({ email: "a@b.com" })
    .returning("id", "email")
    .toSQL();

  assertEquals(
    query,
    `REPLACE INTO users (email) VALUES ('a@b.com') RETURNING id, email;`,
  );
});

Deno.test("QueryBuilder: throw an type error if the `replace` method gets called with undefined", () => {
  assertThrows(
    () => {
      const query: any = new QueryBuilder("users");
      query.replace().toSQL();
    },
    TypeError,
    "Cannot convert undefined or null to object",
  );
});

Deno.test("QueryBuilder: throw an error if the `replace` method gets called without any values", () => {
  assertThrows(
    () => {
      const query: any = new QueryBuilder("users");
      query.replace({}).toSQL();
    },
    Error,
    "Cannot perform replace query without values!",
>>>>>>> f9fc0b80
  );
});<|MERGE_RESOLUTION|>--- conflicted
+++ resolved
@@ -330,7 +330,6 @@
   );
 });
 
-<<<<<<< HEAD
 Deno.test("QueryBuilder: throw an error if the `insert` method gets called without any values", () => {
   assertThrows(
     () => {
@@ -350,7 +349,9 @@
     },
     Error,
     "Cannot perform update query without values!",
-=======
+  );
+});
+
 Deno.test("QueryBuilder: basic replace", () => {
   const query = new QueryBuilder("users")
     .replace({ email: "a@b.com", password: "12345" })
@@ -452,6 +453,5 @@
     },
     Error,
     "Cannot perform replace query without values!",
->>>>>>> f9fc0b80
   );
 });