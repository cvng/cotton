--- conflicted
+++ resolved
@@ -1,10 +1,5 @@
 export { QueryBuilder } from "./src/querybuilder.ts";
-<<<<<<< HEAD
-export { connect, SupportedDatabaseType } from "./src/connect.ts";
+export { connect, DatabaseDialect } from "./src/connect.ts";
 export { Field, Model, FindOptions } from "./src/model.ts";
 export { Migration } from "./src/migrations/migration.ts";
-export { Schema } from "./src/migrations/schema.ts";
-=======
-export { connect, DatabaseDialect } from "./src/connect.ts";
-export { Field, Model, FindOptions } from "./src/model.ts";
->>>>>>> 35b6a045
+export { Schema } from "./src/migrations/schema.ts";